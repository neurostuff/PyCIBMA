API
===

.. _api_dataset_ref:

:mod:`nimare.dataset`: Dataset IO
--------------------------------------------------

.. automodule:: nimare.dataset
   :no-members:
   :no-inherited-members:

.. currentmodule:: nimare

.. autosummary::
   :toctree: generated/
   :template: class.rst

   dataset.Dataset


.. _api_meta_ref:

:mod:`nimare.meta`: Meta-analytic algorithms
--------------------------------------------------

.. automodule:: nimare.meta
   :no-members:
   :no-inherited-members:

.. currentmodule:: nimare

.. autosummary::
   :toctree: generated/
   :template: module.rst

   meta.ibma
<<<<<<< HEAD
   meta.cbma
=======
   meta.cbma.ale
   meta.cbma.mkda
   meta.cbma.base
>>>>>>> ce82abe2
   meta.kernel

.. _api_results_ref:

:mod:`nimare.results`: Meta-analytic results
------------------------------------------------------

.. automodule:: nimare.results
   :no-members:
   :no-inherited-members:

.. currentmodule:: nimare

.. autosummary::
   :toctree: generated/
   :template: class.rst

   results.MetaResult


.. _api_correct_ref:

:mod:`nimare.correct`: Multiple comparisons correction
------------------------------------------------------

.. automodule:: nimare.correct
   :no-members:
   :no-inherited-members:

.. currentmodule:: nimare

.. autosummary::
   :toctree: generated/
   :template: class.rst

   correct.FWECorrector
   correct.FDRCorrector


.. _api_annotate_ref:

:mod:`nimare.annotate`: Automated annotation
--------------------------------------------------

.. automodule:: nimare.annotate
   :no-members:
   :no-inherited-members:

.. currentmodule:: nimare

.. autosummary::
   :toctree: generated/
   :template: module.rst

   annotate.cogat
   annotate.gclda
   annotate.lda
   annotate.text
   annotate.utils


.. _api_decode_ref:

:mod:`nimare.decode`: Functional characterization analysis
-----------------------------------------------------------

.. automodule:: nimare.decode
   :no-members:
   :no-inherited-members:

.. currentmodule:: nimare

.. autosummary::
   :toctree: generated/
   :template: module.rst

   decode.discrete
   decode.continuous
   decode.encode


.. _api_io_ref:

:mod:`nimare.io`: Input/Output
-----------------------------------------------------

.. automodule:: nimare.io
   :no-members:
   :no-inherited-members:

.. currentmodule:: nimare

.. autosummary::
   :toctree: generated/
   :template: function.rst

   io.convert_neurosynth_to_dict
   io.convert_neurosynth_to_json
   io.convert_neurosynth_to_dataset
   io.convert_sleuth_to_dict
   io.convert_sleuth_to_json
   io.convert_sleuth_to_dataset


.. _api_transforms_ref:

:mod:`nimare.transforms`: Data transforms
-----------------------------------------------------

.. automodule:: nimare.transforms
   :no-members:
   :no-inherited-members:

.. currentmodule:: nimare

.. autosummary::
   :toctree: generated/
   :template: function.rst

   transforms.transform_images
   transforms.resolve_transforms
   transforms.sample_sizes_to_dof
   transforms.sample_sizes_to_sample_size
   transforms.sd_to_varcope
   transforms.se_to_varcope
   transforms.samplevar_dataset_to_varcope
   transforms.t_and_varcope_to_beta
   transforms.t_and_beta_to_varcope
   transforms.p_to_z
   transforms.t_to_z
   transforms.z_to_t
   transforms.vox2mm
   transforms.mm2vox
   transforms.tal2mni
   transforms.mni2tal


.. _api_extract_ref:

:mod:`nimare.extract`: Dataset and model fetching
-----------------------------------------------------

.. automodule:: nimare.extract
   :no-members:
   :no-inherited-members:

.. currentmodule:: nimare

.. autosummary::
   :toctree: generated/
   :template: function.rst

   extract.download_nidm_pain
   extract.download_mallet
   extract.download_cognitive_atlas
   extract.download_abstracts
   extract.download_peaks2maps_model


.. _api_stats_ref:

:mod:`nimare.stats`: Statistical functions
-----------------------------------------------------

.. automodule:: nimare.stats
   :no-members:
   :no-inherited-members:

.. currentmodule:: nimare

.. autosummary::
   :toctree: generated/
   :template: function.rst

   stats.one_way
   stats.two_way
   stats.pearson
   stats.null_to_p
   stats.fdr


.. _api_utils_ref:

:mod:`nimare.utils`: Utility functions and submodules
-----------------------------------------------------

.. automodule:: nimare.utils
   :no-members:
   :no-inherited-members:

.. currentmodule:: nimare

.. autosummary::
   :toctree: generated/
   :template: function.rst

   utils.dict_to_df
   utils.dict_to_coordinates
   utils.validate_df
   utils.validate_images_df
   utils.get_template
   utils.get_masker
   utils.listify
   utils.round2
   utils.get_resource_path
   utils.find_stem
   utils.uk_to_us


.. _api_workflows_ref:

:mod:`nimare.workflows`: Common workflows
--------------------------------------------------

.. automodule:: nimare.workflows
   :no-members:
   :no-inherited-members:

.. currentmodule:: nimare

.. autosummary::
   :toctree: generated/
   :template: function.rst

   workflows.ale_sleuth_workflow
   workflows.conperm_workflow
   workflows.macm_workflow
   workflows.peaks2maps_workflow
   workflows.scale_workflow


.. _api_base_ref:

:mod:`nimare.base`: Base classes
--------------------------------------------------
.. automodule:: nimare.base
   :no-members:
   :no-inherited-members:

.. currentmodule:: nimare

.. autosummary::
   :toctree: generated/
   :template: class.rst

   base.NiMAREBase
   base.Estimator
   base.MetaEstimator
   base.Transformer
   base.KernelTransformer
   base.Decoder<|MERGE_RESOLUTION|>--- conflicted
+++ resolved
@@ -35,13 +35,9 @@
    :template: module.rst
 
    meta.ibma
-<<<<<<< HEAD
-   meta.cbma
-=======
    meta.cbma.ale
    meta.cbma.mkda
    meta.cbma.base
->>>>>>> ce82abe2
    meta.kernel
 
 .. _api_results_ref:
