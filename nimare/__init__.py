"""
NiMARE: Neuroimaging Meta-Analysis Research Environment
"""
from .due import (due, Doi)
from .dataset import Dataset
from .meta import cbma
<<<<<<< HEAD
from .annotate import text
from .version import __version__

del cbma, Dataset, text
=======
from .decode import GCLDADiscreteDecoder
from .version import __version__

del cbma, Dataset, GCLDADiscreteDecoder


# General citation for the package
due.cite(Doi('10.7490/f1000research.1115905.1'),
         description='Neuroinformatics 2018 poster introducing NiMARE.',
         path='nimare', cite_module=True)

# Citation for package version
>>>>>>> 48285e5b
<|MERGE_RESOLUTION|>--- conflicted
+++ resolved
@@ -4,16 +4,11 @@
 from .due import (due, Doi)
 from .dataset import Dataset
 from .meta import cbma
-<<<<<<< HEAD
 from .annotate import text
-from .version import __version__
-
-del cbma, Dataset, text
-=======
 from .decode import GCLDADiscreteDecoder
 from .version import __version__
 
-del cbma, Dataset, GCLDADiscreteDecoder
+del cbma, Dataset, GCLDADiscreteDecoder, text
 
 
 # General citation for the package
@@ -21,5 +16,4 @@
          description='Neuroinformatics 2018 poster introducing NiMARE.',
          path='nimare', cite_module=True)
 
-# Citation for package version
->>>>>>> 48285e5b
+# Citation for package version