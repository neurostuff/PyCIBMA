--- conflicted
+++ resolved
@@ -1,17 +1,11 @@
 """
 NiMARE: Neuroimaging Meta-Analysis Research Environment
 """
-from .dataset import Dataset, Database
+from .dataset import Dataset
 from .meta import cbma
-<<<<<<< HEAD
 from .annotate import text
-from .version import __version__
-
-del cbma, Dataset, text
-=======
 from .decode import gclda_decode_roi
 from .parcellate import CoordCBP
 from .version import __version__
 
-del cbma, Dataset, Database, gclda_decode_roi, CoordCBP
->>>>>>> 54270bf7
+del cbma, Dataset, Database, gclda_decode_roi, CoordCBP