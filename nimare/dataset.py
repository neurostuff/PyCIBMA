"""
Classes for representing datasets of images and/or coordinates.
"""
from __future__ import print_function
import json
import copy
import logging
import os.path as op

import numpy as np
import pandas as pd
import nibabel as nib

from .base import NiMAREBase
from .utils import (tal2mni, mni2tal, mm2vox, get_template, listify,
                    try_prepend, find_stem, get_masker)

LGR = logging.getLogger(__name__)


class Dataset(NiMAREBase):
    """
    Storage container for a coordinate- and/or image-based meta-analytic
    dataset/database.

    Parameters
    ----------
    source : :obj:`str`
        JSON file containing dictionary with database information or the dict()
        object
    target : :obj:`str`
        Desired coordinate space for coordinates. Names follow NIDM convention.
    mask : `str`, `Nifti1Image`, or any nilearn `Masker`
        Mask(er) to use. If None, uses the target space image, with all
        non-zero voxels included in the mask.
    """
    _id_cols = ['id', 'study_id', 'contrast_id']

    def __init__(self, source, target='mni152_2mm', mask=None):
        if isinstance(source, str):
            with open(source, 'r') as f_obj:
                self.data = json.load(f_obj)
        elif isinstance(source, dict):
            self.data = source
        else:
            raise Exception("`source` needs to be a file path or a dictionary")

        # Datasets are organized by study, then experiment
        # To generate unique IDs, we combine study ID with experiment ID
        raw_ids = []
        for pid in self.data.keys():
            for cid in self.data[pid]['contrasts'].keys():
                raw_ids.append('{0}-{1}'.format(pid, cid))
        self.ids = raw_ids

        # Set up Masker
        if mask is None:
            mask = get_template(target, mask='brain')
        self.masker = get_masker(mask)
        self.space = target

        # build list of ids
        id_columns = ['id', 'study_id', 'contrast_id']
        all_ids = []
        for pid in self.data.keys():
            for expid in self.data[pid]['contrasts'].keys():
                id_ = '{0}-{1}'.format(pid, expid)
                all_ids.append([id_, pid, expid])
        id_df = pd.DataFrame(columns=id_columns, data=all_ids)
        id_df = id_df.set_index('id', drop=False)

        self.annotations = self._load_data(id_df, key='labels')
        self.metadata = self._load_data(id_df, key='metadata')
        self.texts = self._load_data(id_df, key='text')
        raw_image_df = self._load_data(id_df, key='images')
        self.images = self._validate_images(raw_image_df)
        self.coordinates = self._load_coordinates()

    def slice(self, ids):
        """
        Return a reduced dataset with only requested IDs.

        Parameters
        ----------
        ids : array_like
            List of study IDs to include in new dataset

        Returns
        -------
        new_dset : :obj:`nimare.dataset.Dataset`
            Redcued Dataset containing only requested studies.
        """
        new_dset = copy.deepcopy(self)
        new_dset.ids = ids
        new_dset.coordinates = new_dset.coordinates.loc[new_dset.coordinates['id'].isin(ids)]
        new_dset.images = new_dset.images.loc[new_dset.images['id'].isin(ids)]
        new_dset.annotations = new_dset.annotations.loc[new_dset.annotations['id'].isin(ids)]
        new_dset.texts = new_dset.texts.loc[new_dset.texts['id'].isin(ids)]
        temp_data = {}
        for id_ in ids:
            pid, expid = id_.split('-')
            if pid not in temp_data.keys():
                temp_data[pid] = self.data[pid].copy()  # make sure to copy
                temp_data[pid]['contrasts'] = {}
            temp_data[pid]['contrasts'][expid] = self.data[pid]['contrasts'][expid]
        new_dset.data = temp_data
        return new_dset

    def update_path(self, new_path):
        """
        Update paths to images. Prepends new path to the relative path for
        files in Dataset.images.

        Parameters
        ----------
        new_path : :obj:`str`
            Path to prepend to relative paths of files in Dataset.images.
        """
        relative_path_cols = [c for c in self.images if c.endswith('__relative')]
        for col in relative_path_cols:
            abs_col = col.replace('__relative', '')
            if abs_col in self.images.columns:
                LGR.info('Overwriting images column {}'.format(abs_col))
            self.images[abs_col] = self.images[col].apply(try_prepend, prefix=new_path)

    def _load_data(self, id_df, key='labels'):
        """
        Load labels in Dataset into DataFrame.
        """
        exp_dict = {}
        for pid in self.data.keys():
            for expid in self.data[pid]['contrasts'].keys():
                exp = self.data[pid]['contrasts'][expid]
                id_ = '{0}-{1}'.format(pid, expid)

                if key not in self.data[pid]['contrasts'][expid].keys():
                    continue
                exp_dict[id_] = exp[key]

        temp_df = pd.DataFrame.from_dict(exp_dict, orient='index')
        df = pd.merge(id_df, temp_df, left_index=True, right_index=True, how='outer')
        df = df.reset_index(drop=True)
        df = df.replace(to_replace='None', value=np.nan)
        return df

    def _validate_images(self, image_df):
        """
        Check and update image paths in DataFrame.
        """
        valid_suffices = ['.brik', '.head', '.nii', '.img', '.hed']
        file_cols = []
        for col in image_df.columns:
            vals = [v for v in image_df[col].values if isinstance(v, str)]
            fc = any([any([vs in v for vs in valid_suffices]) for v in vals])
            if fc:
                file_cols.append(col)

        # Clean up image_df
        # Find out which columns have full paths and which have relative paths
        abs_cols = []
        for col in file_cols:
            files = image_df[col].tolist()
            abspaths = [f == op.abspath(f) for f in files if isinstance(f, str)]
            if all(abspaths):
                abs_cols.append(col)
            elif not any(abspaths):
                image_df = image_df.rename(columns={col: col + '__relative'})
            else:
                raise ValueError('Mix of absolute and relative paths detected '
                                 'for "{0}" images'.format(col))

        # Set relative paths from absolute ones
        if len(abs_cols):
            all_files = list(np.ravel(image_df[abs_cols].values))
            all_files = [f for f in all_files if isinstance(f, str)]
            shared_path = find_stem(all_files)
            LGR.info('Shared path detected: "{0}"'.format(shared_path))
            for abs_col in abs_cols:
                image_df[abs_col + '__relative'] = image_df[abs_col].apply(
                    lambda x: x.split(shared_path)[1] if isinstance(x, str) else x)
        return image_df

    def _load_coordinates(self):
        """
        Load coordinates in Dataset into DataFrame.
        """
        # Required columns
        columns = ['id', 'study_id', 'contrast_id', 'x', 'y', 'z', 'space']
        core_columns = columns[:]  # Used in contrast for loop

        all_dfs = []
        for pid in self.data.keys():
            for expid in self.data[pid]['contrasts'].keys():
                if 'coords' not in self.data[pid]['contrasts'][expid].keys():
                    continue

                exp_columns = core_columns[:]
                exp = self.data[pid]['contrasts'][expid]

                # Required info (ids, x, y, z, space)
                n_coords = len(exp['coords']['x'])
                rep_id = np.array([['{0}-{1}'.format(pid, expid), pid, expid]] * n_coords).T

<<<<<<< HEAD
=======
                # collect sample size if available
                sample_size = exp['metadata'].get('sample_sizes', np.nan)
                if not isinstance(sample_size, list):
                    sample_size = [sample_size]
                sample_size = np.array([n for n in sample_size if n])
                if len(sample_size):
                    sample_size = np.mean(sample_size)
                    sample_size = np.array([sample_size] * n_coords)
                else:
                    sample_size = np.array([np.nan] * n_coords)
>>>>>>> 8f7392f3
                space = exp['coords'].get('space')
                space = np.array([space] * n_coords)
                temp_data = np.vstack((rep_id,
                                       np.array(exp['coords']['x']),
                                       np.array(exp['coords']['y']),
                                       np.array(exp['coords']['z']),
                                       space))

                # Optional information
                for k in list(set(exp['coords'].keys()) - set(columns)):
                    k_data = exp['coords'][k]
                    if not isinstance(k_data, list):
                        k_data = np.array([k_data] * n_coords)
                    exp_columns.append(k)

                    if k not in columns:
                        columns.append(k)
                    temp_data = np.vstack((temp_data, k_data))

                # Place data in list of dataframes to merge
                con_df = pd.DataFrame(temp_data.T, columns=exp_columns)
                all_dfs.append(con_df)

        df = pd.concat(all_dfs, axis=0, join='outer', sort=False)
        df = df[columns].reset_index(drop=True)
        df = df.replace(to_replace='None', value=np.nan)
        df[['x', 'y', 'z']] = df[['x', 'y', 'z']].astype(float)

        # Now to apply transformations!
        if 'mni' in self.space.lower() or 'ale' in self.space.lower():
            transform = {'MNI': None,
                         'TAL': tal2mni,
                         'Talairach': tal2mni,
                         }
        elif 'tal' in self.space.lower():
            transform = {'MNI': mni2tal,
                         'TAL': None,
                         'Talairach': None,
                         }
        else:
            raise ValueError('Unrecognized space: {0}'.format(self.space))

        found_spaces = df['space'].unique()
        for found_space in found_spaces:
            if found_space not in transform.keys():
                LGR.warning('Not applying transforms to coordinates in '
                            'unrecognized space "{0}"'.format(found_space))
            alg = transform.get(found_space, None)
            idx = df['space'] == found_space
            if alg:
                df.loc[idx, ['x', 'y', 'z']] = alg(df.loc[idx, ['x', 'y', 'z']].values)
            df.loc[idx, 'space'] = self.space

        xyz = df[['x', 'y', 'z']].values
        ijk = pd.DataFrame(mm2vox(xyz, self.masker.mask_img.affine),
                           columns=['i', 'j', 'k'])
        df = pd.concat([df, ijk], axis=1)
        return df

    def get(self, dict_):
        """
        Retrieve files and/or metadata from the current Dataset.

        Parameters
        ----------
        dict_ : :obj:`dict`
            Dictionary specifying images or metadata to collect

        Returns
        -------
        results : :obj:`dict`
            A dictionary of lists of requested data.
        """
        results = {}
        results['id'] = self.ids
        keep_idx = np.arange(len(self.ids), dtype=int)
        for k in dict_:
            vals = dict_[k]
            if vals[0] == 'image':
                temp = self.get_images(imtype=vals[1])
            elif vals[0] == 'metadata':
                temp = self.get_metadata(field=vals[1])
            elif vals[0] == 'coordinates':
                grouped_coords = list(self.coordinates.groupby('id'))
                temp = [[gc[1] for gc in grouped_coords if gc[0] == id_] for id_ in self.ids]
                temp = [exp[0] if len(exp) else None for exp in temp]
            else:
                raise ValueError('Input "{}" not understood.'.format(vals[0]))
            results[k] = temp
            temp_keep_idx = np.where([t is not None for t in temp])[0]
            keep_idx = np.intersect1d(keep_idx, temp_keep_idx)

        # reduce
        if len(keep_idx) != len(self.ids):
            LGR.info('Retaining {0}/{1} studies'.format(len(keep_idx),
                                                        len(self.ids)))

        for k in results:
            results[k] = [results[k][i] for i in keep_idx]
        return results

    def get_labels(self, ids=None):
        """
        Extract list of labels for which studies in Dataset have annotations.

        Parameters
        ----------
        ids : list, optional
            A list of IDs in the Dataset for which to find labels. Default is
            None, in which case all labels are returned.

        Returns
        -------
        labels : list
            List of labels for which there are annotations in the Dataset.
        """
        if not isinstance(ids, list) and ids is not None:
            ids = listify(ids)

        result = [c for c in self.annotations.columns if c not in self._id_cols]
        if ids is not None:
            temp_annotations = self.annotations.loc[self.annotations['id'].isin(ids)]
            res = temp_annotations[result].any(axis=0)
            result = res.loc[res].index.tolist()

        return result

    def get_texts(self, ids=None, text_type='abstract'):
        """
        Extract list of texts of a given type for selected IDs.

        Parameters
        ----------
        ids : list, optional
            A list of IDs in the Dataset for which to find texts. Default is
            None, in which case all texts of requested type are returned.
        text_type : str, optional
            Type of text to extract. Corresponds to column name in
            Dataset.texts DataFrame. Default is 'abstract'.

        Returns
        -------
        texts : list
            List of texts of requested type for selected IDs.
        """
        return_first = False
        if not isinstance(ids, list) and ids is not None:
            return_first = True
            ids = listify(ids)

        text_types = [c for c in self.texts.columns if c not in self._id_cols]
        if text_type not in text_types:
            raise ValueError('Text type "{0}" not found.\nAvailable types: '
                             '{1}'.format(text_type, ', '.join(text_types)))

        if ids is not None:
            result = self.texts[text_type].loc[self.texts['id'].isin(ids)]
        else:
            result = self.texts[text_type]

        if return_first:
            return result[0]
        else:
            return result

        return result

    def get_metadata(self, ids=None, field='sample_sizes'):
        """
        Get metadata from Dataset.

        Parameters
        ----------
        ids : list, optional
            A list of IDs in the Dataset for which to find texts. Default is
            None, in which case all texts of requested type are returned.
        field : str, optional
            Metadata field to extract. Corresponds to column name in
            Dataset.metadata DataFrame. Default is 'sample_sizes'.

        Returns
        -------
        metadata : list
            List of values of requested type for selected IDs.
        """
        return_first = False
        if not isinstance(ids, list) and ids is not None:
            return_first = True
            ids = listify(ids)

        md_fields = [c for c in self.metadata.columns if c not in self._id_cols]
        if field not in md_fields:
            raise ValueError('Metadata field "{0}" not found.\nAvailable fields: '
                             '{1}'.format(field, ', '.join(md_fields)))

        if ids is not None:
            result = self.metadata[field].loc[self.metadata['id'].isin(ids)].tolist()
        else:
            result = self.metadata[field].tolist()

        if return_first:
            return result[0]
        else:
            return result

    def get_images(self, ids=None, imtype='z'):
        """
        Get images of a certain type for a subset of studies in the dataset.

        Parameters
        ----------
        ids : list, optional
            A list of IDs in the Dataset for which to find texts. Default is
            None, in which case all texts of requested type are returned.
        imtype : str, optional
            Type of image to extract. Corresponds to column name in
            Dataset.images DataFrame. Default is 'z'.

        Returns
        -------
        images : list
            List of images of requested type for selected IDs.
        """
        return_first = False
        if not isinstance(ids, list) and ids is not None:
            return_first = True
            ids = listify(ids)

        imtypes = [c for c in self.images.columns if c not in self._id_cols]
        if imtype not in imtypes:
            raise ValueError('Image type "{0}" not found.\nAvailable types: '
                             '{1}'.format(imtype, ', '.join(imtypes)))

        if ids is not None:
            result = self.images[imtype].loc[self.images['id'].isin(ids)].tolist()
        else:
            result = self.images[imtype].tolist()

        if return_first:
            return result[0]
        else:
            return result

    def get_studies_by_label(self, labels=None, label_threshold=0.5):
        """
        Extract list of studies with a given label.

        Parameters
        ----------
        labels : list, optional
            List of labels to use to search Dataset. If a contrast has all of
            the labels above the threshold, it will be returned.
            Default is None.
        label_threshold : float, optional
            Default is 0.5.

        Returns
        -------
        found_ids : list
            A list of IDs from the Dataset found by the search criteria.
        """
        if isinstance(labels, str):
            labels = [labels]
        elif labels is None:
            # For now, labels are all we can search by.
            return self.ids
        elif not isinstance(labels, list):
            raise ValueError('Argument "labels" cannot be {0}'.format(type(labels)))

        found_labels = [l for l in labels if l in self.annotations.columns]
        temp_annotations = self.annotations[self._id_cols + found_labels]
        found_rows = (temp_annotations[found_labels] >= label_threshold).all(axis=1)
        if any(found_rows):
            found_ids = temp_annotations.loc[found_rows, 'id'].tolist()
        else:
            found_ids = []
        return found_ids

    def get_studies_by_mask(self, mask):
        """
        Extract list of studies with at least one coordinate in mask.

        Parameters
        ----------
        mask : img_like
            Mask across which to search for coordinates.

        Returns
        -------
        found_ids : list
            A list of IDs from the Dataset with at least one focus in the mask.
        """
        from scipy.spatial.distance import cdist
        if isinstance(mask, str):
            mask = nib.load(mask)

        curr_mask = self.masker.mask_img
        if not np.array_equal(curr_mask.affine, mask.affine):
            from nilearn.image import resample_to_img
            mask = resample_to_img(mask, curr_mask)
        mask_ijk = np.vstack(np.where(mask.get_data())).T
        distances = cdist(mask_ijk, self.coordinates[['i', 'j', 'k']].values)
        distances = np.any(distances == 0, axis=0)
        found_ids = list(self.coordinates.loc[distances, 'id'].unique())
        return found_ids

    def get_studies_by_coordinate(self, xyz, r=20):
        """
        Extract list of studies with at least one focus within radius r of
        requested coordinates.

        Parameters
        ----------
        xyz : (X x 3) array_like
            List of coordinates against which to find studies.
        r : float, optional
            Radius (in mm) within which to find studies. Default is 20mm.

        Returns
        -------
        found_ids : list
            A list of IDs from the Dataset with at least one focus within
            radius r of requested coordinates.
        """
        from scipy.spatial.distance import cdist
        assert xyz.shape[1] == 3 and xyz.ndim == 2
        distances = cdist(xyz, self.coordinates[['x', 'y', 'z']].values)
        distances = np.any(distances <= r, axis=0)
        found_ids = list(self.coordinates.loc[distances, 'id'].unique())
        return found_ids<|MERGE_RESOLUTION|>--- conflicted
+++ resolved
@@ -201,8 +201,6 @@
                 n_coords = len(exp['coords']['x'])
                 rep_id = np.array([['{0}-{1}'.format(pid, expid), pid, expid]] * n_coords).T
 
-<<<<<<< HEAD
-=======
                 # collect sample size if available
                 sample_size = exp['metadata'].get('sample_sizes', np.nan)
                 if not isinstance(sample_size, list):
@@ -213,7 +211,7 @@
                     sample_size = np.array([sample_size] * n_coords)
                 else:
                     sample_size = np.array([np.nan] * n_coords)
->>>>>>> 8f7392f3
+
                 space = exp['coords'].get('space')
                 space = np.array([space] * n_coords)
                 temp_data = np.vstack((rep_id,
