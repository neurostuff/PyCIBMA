--- conflicted
+++ resolved
@@ -90,8 +90,6 @@
         pass
 
 
-<<<<<<< HEAD
-=======
 class FWECorrector(Corrector):
     """
     Perform family-wise error rate correction on a meta-analysis.
@@ -123,7 +121,6 @@
         return corr_maps
 
 
->>>>>>> 699e8aae
 class FDRCorrector(Corrector):
     """
     Perform false discovery rate correction on a meta-analysis.
