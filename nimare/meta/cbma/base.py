--- conflicted
+++ resolved
@@ -259,17 +259,13 @@
             assert "histogram_bins" in self.null_distributions_.keys()
             assert "histweights_corr-none_method-analytic" in self.null_distributions_.keys()
 
-<<<<<<< HEAD
-            hist_weights = self.null_distributions_["histweights_corr-none_method-analytic"]
-=======
             # Convert unnormalized histogram weights to null distribution
-            histogram_weights = self.null_distributions_["histogram_weights"]
+            histogram_weights = self.null_distributions_["histweights_corr-none_method-analytic"]
             null_distribution = histogram_weights / np.sum(histogram_weights)
             null_distribution = np.cumsum(null_distribution[::-1])[::-1]
             null_distribution /= np.max(null_distribution)
             null_distribution = np.squeeze(null_distribution)
 
->>>>>>> deb2e92d
             # Desired bin is the first one _before_ the target p-value (for consistency
             # with the empirical null).
             ss_idx = np.maximum(0, np.where(null_distribution <= p)[0][0] - 1)
