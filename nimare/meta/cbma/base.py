"""CBMA methods from the ALE and MKDA families."""
import logging
import multiprocessing as mp
import inspect

import nibabel as nib
import numpy as np
import pandas as pd
from scipy import ndimage
from tqdm.auto import tqdm

from ...base import MetaEstimator
from ...results import MetaResult
from ...stats import null_to_p, nullhist_to_p
from ...transforms import p_to_z

LGR = logging.getLogger(__name__)


class CBMAEstimator(MetaEstimator):
    """Base class for coordinate-based meta-analysis methods.

    Parameters
    ----------
    kernel_transformer : :obj:`nimare.base.KernelTransformer`, optional
        Kernel with which to convolve coordinates from dataset. Default is
        ALEKernel.
    *args
        Optional arguments to the :obj:`nimare.base.MetaEstimator` __init__
        (called automatically).
    **kwargs
        Optional keyword arguments to the :obj:`nimare.base.MetaEstimator`
        __init__ (called automatically).
    """

    _required_inputs = {"coordinates": ("coordinates", None)}

    def __init__(self, kernel_transformer, *args, **kwargs):
        super().__init__(*args, **kwargs)

        # Get kernel transformer
        kernel_args = {
            k.split("kernel__")[1]: v for k, v in kwargs.items() if k.startswith("kernel__")
        }

        # Allow both instances and classes for the kernel transformer input.
        from ..kernel import KernelTransformer

        if not issubclass(type(kernel_transformer), KernelTransformer) and not issubclass(
            kernel_transformer, KernelTransformer
        ):
            raise ValueError(
                'Argument "kernel_transformer" must be a kind of ' "KernelTransformer"
            )
        elif not inspect.isclass(kernel_transformer) and kernel_args:
            LGR.warning(
                'Argument "kernel_transformer" has already been '
                "initialized, so kernel arguments will be ignored: "
                "{}".format(", ".join(kernel_args.keys()))
            )
        elif inspect.isclass(kernel_transformer):
            kernel_transformer = kernel_transformer(**kernel_args)
        self.kernel_transformer = kernel_transformer

    def _fit(self, dataset):
        """
        Perform coordinate-based meta-analysis on dataset.

        Parameters
        ----------
        dataset : :obj:`nimare.dataset.Dataset`
            Dataset to analyze.
        """
        self.dataset = dataset
        self.masker = self.masker or dataset.masker
        self.null_distributions_ = {}

<<<<<<< HEAD
        ma_values = self.kernel_transformer.transform(
            self.inputs_["coordinates"], masker=self.masker, return_type="array"
        )
        if isinstance(ma_values, np.memmap):
            raise Exception("Output of transformer is a memmap!")
=======
        if "ma_maps" in self.inputs_.keys():
            # Grab pre-generated MA maps
            LGR.debug("Loading pre-generated MA maps.")
            ma_values = self.masker.transform(self.inputs_["ma_maps"])
        else:
            ma_values = self.kernel_transformer.transform(
                self.inputs_["coordinates"],
                masker=self.masker,
                return_type="array",
            )
>>>>>>> d5897c0e

        self.weight_vec_ = self._compute_weights(ma_values)

        stat_values = self.compute_summarystat(ma_values)

        # Determine null distributions for summary stat (OF) to p conversion
        self._determine_histogram_bins(ma_values)
        if self.null_method.startswith("analytic"):
            self._compute_null_analytic(ma_values)

        elif self.null_method == "empirical":
            self._compute_null_empirical(n_iters=self.n_iters, n_cores=self.n_cores)

        else:
            self._compute_null_reduced_empirical(ma_values, n_iters=self.n_iters)

        p_values, z_values = self._summarystat_to_p(stat_values, null_method=self.null_method)

        images = {"stat": stat_values, "p": p_values, "z": z_values}
        return images

    def _compute_weights(self, ma_values):
        """Perform optional weight computation routine.

        Takes an array of meta-analysis values as input and returns an array
        of the same shape, weighted as desired.
        Can be ignored by algorithms that don't support weighting.
        """
        return None

    def _preprocess_input(self, dataset):
        """Mask required input images using either the dataset's mask or the estimator's.

        Also, insert required metadata into coordinates DataFrame.
        """
        super()._preprocess_input(dataset)

        # All extra (non-ijk) parameters for a kernel should be overrideable as
        # parameters to __init__, so we can access them with get_params()
        kt_args = list(self.kernel_transformer.get_params().keys())

        # Integrate "sample_size" from metadata into DataFrame so that
        # kernel_transformer can access it.
        if "sample_size" in kt_args:
            if "sample_sizes" in dataset.get_metadata():
                # Extract sample sizes and make DataFrame
                sample_sizes = dataset.get_metadata(field="sample_sizes", ids=dataset.ids)
                # we need an extra layer of lists
                sample_sizes = [[ss] for ss in sample_sizes]
                sample_sizes = pd.DataFrame(
                    index=dataset.ids, data=sample_sizes, columns=["sample_sizes"]
                )
                sample_sizes["sample_size"] = sample_sizes["sample_sizes"].apply(np.mean)
                # Merge sample sizes df into coordinates df
                self.inputs_["coordinates"] = self.inputs_["coordinates"].merge(
                    right=sample_sizes,
                    left_on="id",
                    right_index=True,
                    sort=False,
                    validate="many_to_one",
                    suffixes=(False, False),
                    how="left",
                )
            else:
                LGR.warning(
                    'Metadata field "sample_sizes" not found. '
                    "Set a constant sample size as a kernel transformer "
                    "argument, if possible."
                )

    def compute_summarystat(self, data):
        """Compute OF scores from data.

        Parameters
        ----------
        data : array, pandas.DataFrame, or list of img_like
            Data from which to estimate ALE scores.
            The data can be:
            (1) a 1d contrast-len or 2d contrast-by-voxel array of MA values,
            (2) a DataFrame containing coordinates to produce MA values,
            or (3) a list of imgs containing MA values.

        Returns
        -------
        stat_values : 1d array
            OF values. One value per voxel.
        """
        if isinstance(data, pd.DataFrame):
            ma_values = self.kernel_transformer.transform(
                data, masker=self.masker, return_type="array"
            )
        elif isinstance(data, list):
            ma_values = self.masker.transform(data)
        elif isinstance(data, np.ndarray):
            ma_values = data
        elif not isinstance(data, np.ndarray):
            raise ValueError('Unsupported data type "{}"'.format(type(data)))

        # Apply weights before returning
        return self._compute_summarystat(ma_values)

    def _compute_summarystat(self, ma_values):
        """Compute summary statistic according to estimator-specific method.

        Must be overriden by subclasses.
        Input and output are both numpy arrays; the output must
        aggregate over the 0th dimension of the input.
        (i.e., if the input has K dimensions, the output has K - 1 dimensions.)
        """
        pass

    def _summarystat_to_p(self, stat_values, null_method="analytic"):
        """Compute p- and z-values from summary statistics (e.g., ALE scores).

        Uses either histograms from analytic null or null distribution from empirical null.

        Parameters
        ----------
        stat_values : 1D array_like
            Array of summary statistic values from estimator.
        null_method : {"analytic", "empirical"}, optional
            Whether to use analytic null or empirical null.
            Default is "analytic".

        Returns
        -------
        p_values, z_values : 1D array
            P- and Z-values for statistic values.
            Same shape as stat_values.
        """
        if null_method.startswith("analytic"):
            assert "histogram_bins" in self.null_distributions_.keys()
            assert "histweights_corr-none_method-analytic" in self.null_distributions_.keys()

            p_values = nullhist_to_p(
                stat_values,
                self.null_distributions_["histweights_corr-none_method-analytic"],
                self.null_distributions_["histogram_bins"],
            )

        elif null_method == "empirical":
            assert "histogram_bins" in self.null_distributions_.keys()
            assert "histweights_corr-none_method-empirical" in self.null_distributions_.keys()
            p_values = nullhist_to_p(
                stat_values,
                self.null_distributions_["histweights_corr-none_method-empirical"],
                self.null_distributions_["histogram_bins"],
            )

        elif null_method == "reduced_empirical":
            assert "values_corr-none_method-reducedEmpirical" in self.null_distributions_.keys()
            p_values = null_to_p(
                stat_values,
                self.null_distributions_["values_corr-none_method-reducedEmpirical"],
                tail="upper",
            )

        else:
            raise ValueError("Argument 'null_method' must be one of: 'analytic', 'empirical'.")

        z_values = p_to_z(p_values, tail="one")
        return p_values, z_values

    def _p_to_summarystat(self, p, null_method=None):
        """Compute a summary statistic threshold that corresponds to the provided p-value.

        Uses either histograms from analytic null or null distribution from empirical null.

        Parameters
        ----------
        p : The p-value that corresponds to the summary statistic threshold
        null_method : {None, "analytic", "empirical"}, optional
            Whether to use analytic null or empirical null. If None, defaults to using
            whichever method was set at initialization.

        Returns
        -------
        ss : float
            A float giving the summary statistic value corresponding to the passed p.
        """
        if null_method is None:
            null_method = self.null_method

        if null_method.startswith("analytic"):
            assert "histogram_bins" in self.null_distributions_.keys()
            assert "histweights_corr-none_method-analytic" in self.null_distributions_.keys()

            # Convert unnormalized histogram weights to null distribution
            histogram_weights = self.null_distributions_["histweights_corr-none_method-analytic"]
            null_distribution = histogram_weights / np.sum(histogram_weights)
            null_distribution = np.cumsum(null_distribution[::-1])[::-1]
            null_distribution /= np.max(null_distribution)
            null_distribution = np.squeeze(null_distribution)

            # Desired bin is the first one _before_ the target p-value (for consistency
            # with the empirical null).
            ss_idx = np.maximum(0, np.where(null_distribution <= p)[0][0] - 1)
            ss = self.null_distributions_["histogram_bins"][ss_idx]

        elif null_method == "empirical":
            assert "histogram_bins" in self.null_distributions_.keys()
            assert "histweights_corr-none_method-empirical" in self.null_distributions_.keys()

            hist_weights = self.null_distributions_["histweights_corr-none_method-empirical"]
            # Desired bin is the first one _before_ the target p-value (for consistency
            # with the empirical null).
            ss_idx = np.maximum(0, np.where(hist_weights <= p)[0][0] - 1)
            ss = self.null_distributions_["histogram_bins"][ss_idx]

        elif null_method == "reduced_empirical":
            assert "values_corr-none_method-reducedEmpirical" in self.null_distributions_.keys()
            null_dist = np.sort(
                self.null_distributions_["values_corr-none_method-reducedEmpirical"]
            )
            n_vals = len(null_dist)
            ss_idx = np.floor(p * n_vals).astype(int)
            ss = null_dist[-ss_idx]

        else:
            raise ValueError("Argument 'null_method' must be one of: 'analytic', 'empirical'.")

        return ss

    def _compute_null_reduced_empirical(self, ma_maps, n_iters=10000):
        """Compute uncorrected null distribution using the reduced empirical method.

        This method is much faster than the full empirical approach, but is still slower than the
        analytic method. Given that its resolution is roughly the same as the analytic method,
        we recommend against using this method.

        Parameters
        ----------
        ma_maps : (C x V) array
            Contrast by voxel array of MA values, after weighting with
            weight_vec.

        Notes
        -----
        This method adds one entry to the null_distributions_ dict attribute:
        "values_corr-none_method-reducedEmpirical".
        """
        n_studies, n_voxels = ma_maps.shape
        null_ijk = np.random.choice(np.arange(n_voxels), (n_iters, n_studies))
        iter_ma_values = ma_maps[np.arange(n_studies), tuple(null_ijk)].T
        null_dist = self.compute_summarystat(iter_ma_values)
        self.null_distributions_["values_corr-none_method-reducedEmpirical"] = null_dist

    def _compute_null_empirical_permutation(self, params):
        """Run a single Monte Carlo permutation of a dataset.

        Does the shared work between uncorrected stat-to-p conversion and vFWE.

        Parameters
        ----------
        params : tuple
            A tuple containing 2 elements, respectively providing (1) the permuted
            coordinates and (2) the original coordinate DataFrame.

        Returns
        -------
        counts : 1D array_like
            Weights associated with the attribute `null_distributions_["histogram_bins"]`.
        """
        iter_ijk, iter_df = params

        iter_ijk = np.squeeze(iter_ijk)
        iter_df[["i", "j", "k"]] = iter_ijk

        iter_ma_maps = self.kernel_transformer.transform(
            iter_df, masker=self.masker, return_type="array"
        )
        iter_ss_map = self.compute_summarystat(iter_ma_maps)

        # Get bin edges for histogram
        bin_centers = self.null_distributions_["histogram_bins"]
        step_size = bin_centers[1] - bin_centers[0]
        bin_edges = bin_centers - (step_size / 2)
        bin_edges = np.append(bin_centers, bin_centers[-1] + step_size)

        counts, _ = np.histogram(iter_ss_map, bins=bin_edges, density=False)
        return counts

    def _compute_null_empirical(self, n_iters, n_cores):
        """Compute uncorrected null distribution using Monte Carlo method.

        Parameters
        ----------
        n_iters : int
            Number of permutations.
        n_cores : int
            Number of cores to use.

        Notes
        -----
        This method adds two entries to the null_distributions_ dict attribute:
        "histweights_corr-none_method-empirical" and
        "histweights_level-voxel_corr-fwe_method-empirical".
        """
        null_ijk = np.vstack(np.where(self.masker.mask_img.get_fdata())).T

        n_cores = self._check_ncores(n_cores)

        rand_idx = np.random.choice(
            null_ijk.shape[0], size=(self.inputs_["coordinates"].shape[0], n_iters)
        )
        rand_ijk = null_ijk[rand_idx, :]
        iter_ijks = np.split(rand_ijk, rand_ijk.shape[1], axis=1)
        iter_df = self.inputs_["coordinates"].copy()
        iter_dfs = [iter_df] * n_iters

        params = zip(iter_ijks, iter_dfs)
        if n_cores == 1:
            perm_histograms = []
            for pp in tqdm(params, total=n_iters):
                perm_histograms.append(self._compute_null_empirical_permutation(pp))

        else:
            with mp.Pool(n_cores) as p:
                perm_histograms = list(
                    tqdm(p.imap(self._compute_null_empirical_permutation, params), total=n_iters)
                )

        perm_histograms = np.vstack(perm_histograms)
        self.null_distributions_["histweights_corr-none_method-empirical"] = np.sum(
            perm_histograms, axis=0
        )

        def get_last_bin(arr1d):
            """Index the last location in a 1D array with a non-zero value."""
            if np.any(arr1d):
                last_bin = np.where(arr1d)[0][-1]
            else:
                last_bin = 0
            return last_bin

        fwe_voxel_max = np.apply_along_axis(get_last_bin, 1, perm_histograms)
        self.null_distributions_[
            "histweights_level-voxel_corr-fwe_method-empirical"
        ] = fwe_voxel_max

    def _correct_fwe_montecarlo_permutation(self, params):
        """Run a single Monte Carlo permutation of a dataset.

        Does the shared work between vFWE and cFWE.

        Parameters
        ----------
        params : tuple
            A tuple containing 4 elements, respectively providing (1) the permuted
            coordinates; (2) the original coordinate DataFrame; (3) a 3d structuring
            array passed to ndimage.label; and (4) the voxel-wise intensity threshold.

        Returns
        -------
        (iter_max value, iter_max_cluster)
            A 2-tuple of floats giving the maximum voxel-wise value, and maximum
            cluster size for the permuted dataset.
        """
        iter_ijk, iter_df, conn, voxel_thresh = params

        iter_ijk = np.squeeze(iter_ijk)
        iter_df[["i", "j", "k"]] = iter_ijk

        iter_ma_maps = self.kernel_transformer.transform(
            iter_df, masker=self.masker, return_type="array"
        )
        iter_ss_map = self.compute_summarystat(iter_ma_maps)
        iter_max_value = np.max(iter_ss_map)
        iter_ss_map = self.masker.inverse_transform(iter_ss_map).get_fdata().copy()
        iter_ss_map[iter_ss_map <= voxel_thresh] = 0

        labeled_matrix = ndimage.measurements.label(iter_ss_map, conn)[0]
        _, clust_sizes = np.unique(labeled_matrix, return_counts=True)
        clust_sizes = clust_sizes[1:]  # First cluster is zeros in matrix
        if clust_sizes.size:
            iter_max_cluster = np.max(clust_sizes)
        else:
            iter_max_cluster = 0
        return iter_max_value, iter_max_cluster

    def correct_fwe_montecarlo(
        self, result, voxel_thresh=0.001, n_iters=10000, n_cores=-1, vfwe_only=False
    ):
        """Perform FWE correction using the max-value permutation method.

        Only call this method from within a Corrector.

        Parameters
        ----------
        result : :obj:`nimare.results.MetaResult`
            Result object from a KDA meta-analysis.
        voxel_thresh : :obj:`float`, optional
            Cluster-defining p-value threshold. Default is 0.001.
        n_iters : :obj:`int`, optional
            Number of iterations to build the vFWE and cFWE null distributions.
            Default is 10000.
        n_cores : :obj:`int`, optional
            Number of cores to use for parallelization.
            If <=0, defaults to using all available cores. Default is -1.

        Returns
        -------
        images : :obj:`dict`
            Dictionary of 1D arrays corresponding to masked images generated by
            the correction procedure. The following arrays are generated by
            this method: 'vthresh', 'logp_level-cluster', and 'logp_level-voxel'.

        See Also
        --------
        nimare.correct.FWECorrector : The Corrector from which to call this method.

        Examples
        --------
        >>> meta = MKDADensity()
        >>> result = meta.fit(dset)
        >>> corrector = FWECorrector(method='montecarlo', voxel_thresh=0.01,
                                     n_iters=5, n_cores=1)
        >>> cresult = corrector.transform(result)
        """
        stat_values = result.get_map("stat", return_type="array")
        if vfwe_only:
            assert self.null_method == "empirical"

            LGR.info("Using precalculated histogram for voxel-level FWE correction.")

            # Determine p- and z-values from stat values and null distribution.
            p_vfwe_values = nullhist_to_p(
                stat_values,
                self.null_distributions_["histweights_level-voxel_corr-fwe_method-empirical"],
                self.null_distributions_["histogram_bins"],
            )

        else:
            null_ijk = np.vstack(np.where(self.masker.mask_img.get_fdata())).T

            n_cores = self._check_ncores(n_cores)

            # Identify summary statistic corresponding to intensity threshold
            ss_thresh = self._p_to_summarystat(voxel_thresh)

            rand_idx = np.random.choice(
                null_ijk.shape[0], size=(self.inputs_["coordinates"].shape[0], n_iters)
            )
            rand_ijk = null_ijk[rand_idx, :]
            iter_ijks = np.split(rand_ijk, rand_ijk.shape[1], axis=1)
            iter_df = self.inputs_["coordinates"].copy()
            iter_dfs = [iter_df] * n_iters

            # Find number of voxels per cluster (includes 0, which is empty space in
            # the matrix)
            conn = np.zeros((3, 3, 3), int)
            conn[:, :, 1] = 1
            conn[:, 1, :] = 1
            conn[1, :, :] = 1

            # Define parameters
            iter_conn = [conn] * n_iters
            iter_ss_thresh = [ss_thresh] * n_iters
            params = zip(iter_ijks, iter_dfs, iter_conn, iter_ss_thresh)

            if n_cores == 1:
                perm_results = []
                for pp in tqdm(params, total=n_iters):
                    perm_results.append(self._correct_fwe_montecarlo_permutation(pp))

            else:
                with mp.Pool(n_cores) as p:
                    perm_results = list(
                        tqdm(
                            p.imap(self._correct_fwe_montecarlo_permutation, params), total=n_iters
                        )
                    )

            fwe_voxel_max, fwe_clust_max = zip(*perm_results)

            # Cluster-level FWE
            thresh_stat_values = self.masker.inverse_transform(stat_values).get_fdata()
            thresh_stat_values[thresh_stat_values <= ss_thresh] = 0
            labeled_matrix, _ = ndimage.measurements.label(thresh_stat_values, conn)

            _, idx, sizes = np.unique(labeled_matrix, return_inverse=True, return_counts=True)
            # first cluster has value 0 (i.e., all non-zero voxels in brain), so replace
            # with 0, which gives us a p-value of 1.
            sizes[0] = 0
            p_vals = null_to_p(sizes, fwe_clust_max, "upper")
            p_cfwe_map = p_vals[np.reshape(idx, labeled_matrix.shape)]

            p_cfwe_values = np.squeeze(
                self.masker.transform(nib.Nifti1Image(p_cfwe_map, self.masker.mask_img.affine))
            )
            logp_cfwe_values = -np.log10(p_cfwe_values)
            logp_cfwe_values[np.isinf(logp_cfwe_values)] = -np.log10(np.finfo(float).eps)
            z_cfwe_values = p_to_z(p_cfwe_values, tail="one")

            # Voxel-level FWE
            LGR.info("Using null distribution for voxel-level FWE correction.")
            p_vfwe_values = null_to_p(stat_values, fwe_voxel_max, tail="upper")
            self.null_distributions_[
                "values_level-voxel_corr-fwe_method-montecarlo"
            ] = fwe_voxel_max
            self.null_distributions_[
                "values_level-cluster_corr-fwe_method-montecarlo"
            ] = fwe_clust_max

        z_vfwe_values = p_to_z(p_vfwe_values, tail="one")
        logp_vfwe_values = -np.log10(p_vfwe_values)
        logp_vfwe_values[np.isinf(logp_vfwe_values)] = -np.log10(np.finfo(float).eps)

        if vfwe_only:
            # Write out unthresholded value images
            images = {
                "logp_level-voxel": logp_vfwe_values,
                "z_level-voxel": z_vfwe_values,
            }

        else:
            # Write out unthresholded value images
            images = {
                "logp_level-voxel": logp_vfwe_values,
                "z_level-voxel": z_vfwe_values,
                "logp_level-cluster": logp_cfwe_values,
                "z_level-cluster": z_cfwe_values,
            }

        return images


class PairwiseCBMAEstimator(CBMAEstimator):
    """Base class for pairwise coordinate-based meta-analysis methods.

    Parameters
    ----------
    kernel_transformer : :obj:`nimare.base.KernelTransformer`, optional
        Kernel with which to convolve coordinates from dataset. Default is
        ALEKernel.
    *args
        Optional arguments to the :obj:`nimare.base.MetaEstimator` __init__
        (called automatically).
    **kwargs
        Optional keyword arguments to the :obj:`nimare.base.MetaEstimator`
        __init__ (called automatically).
    """

    def fit(self, dataset1, dataset2):
        """
        Fit Estimator to two Datasets.

        Parameters
        ----------
        dataset1/dataset2 : :obj:`nimare.dataset.Dataset`
            Dataset objects to analyze.

        Returns
        -------
        :obj:`nimare.results.MetaResult`
            Results of Estimator fitting.

        Notes
        -----
        The `fit` method is a light wrapper that runs input validation and
        preprocessing before fitting the actual model. Estimators' individual
        "fitting" methods are implemented as `_fit`, although users should
        call `fit`.
        """
        self._validate_input(dataset1)
        self._validate_input(dataset2)

        # grab and override
        self._preprocess_input(dataset1)
        if "ma_maps" in self.inputs_.keys():
            # Grab pre-generated MA maps
            self.inputs_["ma_maps1"] = self.inputs_.pop("ma_maps")

        self.inputs_["coordinates1"] = self.inputs_.pop("coordinates")

        # grab and override
        self._preprocess_input(dataset2)
        if "ma_maps" in self.inputs_.keys():
            # Grab pre-generated MA maps
            self.inputs_["ma_maps2"] = self.inputs_.pop("ma_maps")

        self.inputs_["coordinates2"] = self.inputs_.pop("coordinates")

        maps = self._fit(dataset1, dataset2)

        if hasattr(self, "masker") and self.masker is not None:
            masker = self.masker
        else:
            masker = dataset1.masker
        self.results = MetaResult(self, masker, maps)
        return self.results<|MERGE_RESOLUTION|>--- conflicted
+++ resolved
@@ -75,13 +75,6 @@
         self.masker = self.masker or dataset.masker
         self.null_distributions_ = {}
 
-<<<<<<< HEAD
-        ma_values = self.kernel_transformer.transform(
-            self.inputs_["coordinates"], masker=self.masker, return_type="array"
-        )
-        if isinstance(ma_values, np.memmap):
-            raise Exception("Output of transformer is a memmap!")
-=======
         if "ma_maps" in self.inputs_.keys():
             # Grab pre-generated MA maps
             LGR.debug("Loading pre-generated MA maps.")
@@ -92,7 +85,6 @@
                 masker=self.masker,
                 return_type="array",
             )
->>>>>>> d5897c0e
 
         self.weight_vec_ = self._compute_weights(ma_values)
 
