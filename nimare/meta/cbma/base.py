--- conflicted
+++ resolved
@@ -282,14 +282,9 @@
         return ss
 
     def _run_fwe_permutation(self, params):
-<<<<<<< HEAD
         """Run a single Monte Carlo permutation of a dataset.
 
         Does the shared work between vFWE and cFWE.
-=======
-        """
-        Run a single Monte Carlo permutation of a dataset. Does the shared work
-        between vFWE and cFWE.
 
         Parameters
         ----------
@@ -303,7 +298,6 @@
         (iter_max value, iter_max_cluster)
             A 2-tuple of floats giving the maximum voxel-wise value, and maximum
             cluster size for the permuted dataset.
->>>>>>> e1d6876a
         """
         iter_ijk, iter_df, conn, voxel_thresh = params
 
