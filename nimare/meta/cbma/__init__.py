"""
Meta-analysis estimators
"""

from .ale import ALE, SCALE, ALESubtraction
from .mkda import MKDAChi2, MKDADensity, KDA
<<<<<<< HEAD
from .sblfr import SBLFR
from .bhicp import BHICP
from .hpgrf import HPGRF
from .sbr import SBR
from .kernel import ALEKernel, MKDAKernel, KDAKernel, Peaks2MapsKernel
=======
from .model import BHICP, HPGRF, SBLFR, SBR
from .kernel import ALEKernel, MKDAKernel, KDAKernel, Peaks2MapsKernel

__all__ = ['ALE', 'SCALE', 'ALESubtraction', 'MKDAChi2', 'MKDADensity', 'KDA',
           'BHICP', 'HPGRF', 'SBLFR', 'SBR',
           'ALEKernel', 'MKDAKernel', 'KDAKernel', 'Peaks2MapsKernel']
>>>>>>> 24eae540
<|MERGE_RESOLUTION|>--- conflicted
+++ resolved
@@ -4,17 +4,10 @@
 
 from .ale import ALE, SCALE, ALESubtraction
 from .mkda import MKDAChi2, MKDADensity, KDA
-<<<<<<< HEAD
 from .sblfr import SBLFR
-from .bhicp import BHICP
-from .hpgrf import HPGRF
-from .sbr import SBR
-from .kernel import ALEKernel, MKDAKernel, KDAKernel, Peaks2MapsKernel
-=======
-from .model import BHICP, HPGRF, SBLFR, SBR
+from .model import BHICP, HPGRF, SBR
 from .kernel import ALEKernel, MKDAKernel, KDAKernel, Peaks2MapsKernel
 
 __all__ = ['ALE', 'SCALE', 'ALESubtraction', 'MKDAChi2', 'MKDADensity', 'KDA',
            'BHICP', 'HPGRF', 'SBLFR', 'SBR',
-           'ALEKernel', 'MKDAKernel', 'KDAKernel', 'Peaks2MapsKernel']
->>>>>>> 24eae540
+           'ALEKernel', 'MKDAKernel', 'KDAKernel', 'Peaks2MapsKernel']