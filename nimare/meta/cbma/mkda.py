--- conflicted
+++ resolved
@@ -9,7 +9,7 @@
 
 from ... import references
 from ...due import due
-from ...stats import null_to_p, nullhist_to_p, one_way, two_way
+from ...stats import null_to_p, one_way, two_way
 from ...transforms import p_to_z
 from ..kernel import KDAKernel, MKDAKernel
 from .base import CBMAEstimator, PairwiseCBMAEstimator
@@ -503,29 +503,10 @@
         This method adds two entries to the null_distributions_ dict attribute:
         "histogram_bins" and "histogram_weights".
         """
-<<<<<<< HEAD
-        p_values = np.ones(stat_values.shape)
-
-        if null_method.startswith("analytic"):
-            assert "histogram_bins" in self.null_distributions_.keys()
-            assert "histogram_weights" in self.null_distributions_.keys()
-
-            p_values = nullhist_to_p(
-                stat_values,
-                self.null_distributions_["histogram_weights"],
-                self.null_distributions_["histogram_bins"],
-            )
-        elif null_method == "empirical":
-            assert "empirical_null" in self.null_distributions_.keys()
-            p_values = null_to_p(
-                stat_values, self.null_distributions_["empirical_null"], tail="upper"
-            )
-=======
         if isinstance(ma_maps, list):
             ma_values = self.masker.transform(ma_maps)
         elif isinstance(ma_maps, np.ndarray):
             ma_values = ma_maps.copy()
->>>>>>> 59276130
         else:
             raise ValueError('Unsupported data type "{}"'.format(type(ma_maps)))
 
