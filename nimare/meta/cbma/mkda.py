--- conflicted
+++ resolved
@@ -135,14 +135,8 @@
         ss_hist = 1.0
         for exp_prop in prop_active:
             ss_hist = np.convolve(ss_hist, [1 - exp_prop, exp_prop])
-<<<<<<< HEAD
-        null_distribution = np.cumsum(ss_hist[::-1])[::-1]
-        null_distribution /= np.max(null_distribution)
-        self.null_distributions_["histweights_corr-none_method-analytic"] = null_distribution
-=======
         self.null_distributions_["histogram_bins"] = np.arange(len(prop_active) + 1, step=1)
-        self.null_distributions_["histogram_weights"] = ss_hist
->>>>>>> 950a7b72
+        self.null_distributions_["histweights_corr-none_method-analytic"] = ss_hist
 
 
 @due.dcite(references.MKDA, description="Introduces MKDA.")
@@ -601,14 +595,7 @@
         bin_edges = bin_centers - (step_size / 2)
         bin_edges = np.append(bin_centers, bin_centers[-1] + step_size)
 
-<<<<<<< HEAD
         ma_hists = np.apply_along_axis(just_histogram, 1, ma_values, bins=bin_edges, density=False)
-=======
-        # Shift the bins to correspond to bins centers instead of bin edges.
-        hist_bins += step_size / 2
-        hist_bins = hist_bins[:-1]
-        self.null_distributions_["histogram_bins"] = hist_bins
->>>>>>> 950a7b72
 
         # Normalize MA histograms to get probabilities
         ma_hists /= ma_hists.sum(1)[:, None]
@@ -634,13 +621,4 @@
             stat_hist = np.zeros(stat_hist.shape)
             np.add.at(stat_hist, score_idx, probabilities)
 
-<<<<<<< HEAD
-        # Convert stat_hist into null distribution. The value in each bin
-        # represents the probability of finding a summary statistic value
-        # (stored in histogram_bins) of that value or lower.
-        null_distribution = np.cumsum(stat_hist[::-1])[::-1]
-        null_distribution /= np.max(null_distribution)
-        self.null_distributions_["histweights_corr-none_method-analytic"] = null_distribution
-=======
-        self.null_distributions_["histogram_weights"] = stat_hist
->>>>>>> 950a7b72
+        self.null_distributions_["histweights_corr-none_method-analytic"] = stat_hist