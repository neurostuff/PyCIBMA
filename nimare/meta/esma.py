"""
Effect-size meta-analysis functions
"""
from __future__ import division

import logging

import numpy as np
import pandas as pd
from scipy import stats

from ..stats import null_to_p, p_to_z
from ..due import due
from .. import references

try:
    from pystan import StanModel
except:
    StanModel is None


LGR = logging.getLogger(__name__)


<<<<<<< HEAD
def ffx(con_maps, var_maps=None, weights=None, two_sided=True):
    """
    Run a fixed-effects meta-analysis using inverse-variance weighting.

    Parameters
    ----------
    con_maps : (n_contrasts, n_voxels) :obj:`numpy.ndarray`
        A 2D array of contrast maps in the same space, after masking.
    var_maps : (n_contrasts, n_voxels) :obj:`numpy.ndarray`
        A 2D array of contrast variance maps in the same space, after
        masking. Must match shape and order of ``con_maps``.
    weights : (n_contrasts, ) :obj:`numpy.ndarray`
        An optional 1D array to use as study weights. If None, defaults to
        using inverse-variance weighting.
    two_sided : :obj:`bool`, optional
        Whether analysis should be two-sided (True) or one-sided (False).

    Returns
    -------
    result : :obj:`dict`
        Dictionary containing maps for meta-analytic estimate, p-values,
        z-score, standard error, and negative log(p) values.
    """
    if weights is None:
        if var_maps is None:
            raise ValueError("One of var_maps or weights must be provided!")
        weights = 1. / var_maps

    est = weights.dot(con_maps).sum() / weights.sum()
    se = np.sqrt(1/weights.sum())
    z = est / se

    if two_sided:
        p = 2 * stats.norm.pdf(np.abs(z))
    else:
        p = 1 - stats.norm.pdf(z)

    log_p = np.log10(p)

    return dict(estimate=est, p=p, z=z, log_p=log_p, se=se)


def stan_mfx(estimates, standard_errors=None, variances=None,
             sample_sizes=None, covariates=None, model=None,
             **sampling_kwargs):
    """
    Run a mixed-effects meta-analysis.

    Parameters
    ----------
    estimates : (n_observations, n_voxels) :obj:`numpy.ndarray`
        A 2D array of effect sizes, where each row is a different study/group,
        and the columns contain (optional) parallel samples (e.g., voxels).
    standard_errors : (n_observations, n_voxels) :obj:`numpy.ndarray`
        A 2D array of standard errors of estimates. Must match shape and order
        of `estimates`.
    variances : (n_observations, n_voxels) :obj:`numpy.ndarray`
        A 2D array of sample variances. Must match shape and order of
        ``estimates``. If passed, sample_sizes must also be provided.
    sample_sizes : (n_observations,) :obj:`numpy.ndarray`
        A 1D array of sample sizes. Must have the same length as the first
        dimension of `estimates`. Mandatory if variances is passed.
    covariates : (n_contrast, n_covars) :obj:`numpy.ndarray`
        Optional 2D array containing covariates to include in the MFX model.
        First dimension must match that of `estimates`.
    model : :obj:`pystan.StanModel`
        A compiled PyStan model to use (instead of compiling a new model).
    sampling_kwargs : :obj:`dict`
        Optional keyword arguments to pass onto PyStan model's sampling() call.

    Returns
    -------
    result : :obj:`dict`
        Dictionary containing maps for meta-analytic estimate, p-values,
        z-score, standard error, and negative log(p) values.

    Notes
    -----
    Either `standard_errors` or `variances` must be passed. (If `variances` is
    passed, `sample_sizes` must also be passed.)

    """

    if StanModel is None:
        raise ImportError("Unable to import from PyStan package. Is it installed?")

    if standard_errors is None:
        if variances is None:
            raise ValueError("Either standard_errors or variances must be "
                             "passed!")
        if sample_sizes is None:
            raise ValueError("If variances is passed, sample_sizes must also "
                             "be provided.")

        standard_errors = variances / np.sqrt(sample_sizes)

    K = estimates.shape[0]

    data = {"K": K}

    if covariates is not None:
        data_str = "int<lower=1> C;\n\tmatrix[K, C] X;"
        param_str = "vector[C] beta;"
        model_str = " + X * beta"
        data['C'] = covariates.shape[1]
        data['X'] = covariates
    else:
        data_str, param_str, model_str = "", "", ""

    spec = f"""
    data {{
        int<lower=1> K;
        vector[K] y;
        vector[K] sigma;
        {data_str}
    }}
    parameters {{
        vector[K] theta;
        real mu;
        real<lower=0> tau;
        {param_str}
    }}
    model {{
        y ~ normal(theta, sigma);
        theta ~ normal(mu{model_str}, tau);
        mu ~ normal(0, 10);
    }}
    """

    # Compile model
    if model is None:
        model = StanModel(model_code=spec)

    n_cols = estimates.shape[1]
    stats = np.zeros((4, n_cols))

    for i in range(n_cols):
        data['y'] = estimates[:, i]
        data['sigma'] = standard_errors[:, i]
        result = model.sampling(data=data, **sampling_kwargs)
        s = result.summary(['mu', 'tau'], probs=())
        s = pd.DataFrame(s['summary'], columns=s['summary_colnames'],
                         index=s['summary_rownames'])
        stats[:, i] = np.r_[s.loc['mu', ['mean', 'sd']].values,
                            s.loc['tau', ['mean', 'sd']].values]

    return {
        "mu": stats[0],
        "mu_sd": stats[1],
        "tau": stats[2],
        "tau_sd": stats[3]
    }


@due.dcite(BibTeX("""
           @article{fisher1932statistical,
              title={Statistical methods for research workers, Edinburgh:
                     Oliver and Boyd, 1925},
              author={Fisher, RA},
              journal={Google Scholar},
              year={1932}
              }
           """),
           description='Fishers citation.')
=======
@due.dcite(references.FISHERS, description='Fishers citation.')
>>>>>>> b63c112d
def fishers(z_maps, two_sided=True):
    """
    Run a Fisher's image-based meta-analysis on z-statistics.

    Parameters
    ----------
    z_maps : (n_contrasts, n_voxels) :obj:`numpy.ndarray`
        A 2D array of z-statistics.
    two_sided : :obj:`bool`, optional
        Whether to do a two- or one-sided test. Default is True.

    Returns
    -------
    result : :obj:`dict`
        Dictionary containing maps for test statistics, p-values, and
        negative log(p) values.
    """
    # Get test-value signs for p-to-z conversion
    sign = np.sign(np.mean(z_maps, axis=0))
    sign[sign == 0] = 1

    k = z_maps.shape[0]

    if two_sided:
        # two-tailed method
        ffx_stat_map = -2 * np.sum(np.log(stats.norm.sf(np.abs(z_maps), loc=0,
                                                        scale=1) * 2), axis=0)
    else:
        # one-tailed method
        ffx_stat_map = -2 * np.sum(np.log(stats.norm.cdf(-z_maps, loc=0,
                                                         scale=1)), axis=0)
    p_map = stats.chi2.sf(ffx_stat_map, 2 * k)
    z_map = p_to_z(p_map, tail='two') * sign
    log_p_map = -np.log10(p_map)

    return dict(ffx_stat=ffx_stat_map, p=p_map, z=z_map, log_p=log_p_map)


@due.dcite(references.STOUFFERS, description='Stouffers citation.')
def stouffers(z_maps, inference='ffx', null='theoretical', n_iters=None,
              two_sided=True):
    """
    Run a Stouffer's image-based meta-analysis on z-statistic maps.

    Parameters
    ----------
    z_maps : (n_contrasts, n_voxels) :obj:`numpy.ndarray`
        A 2D array of z-statistic maps in the same space, after masking.
    inference : {'ffx', 'rfx'}, optional
        Whether to use fixed-effects inference (default) or random-effects
        inference.
    null : {'theoretical', 'empirical'}, optional
        Whether to use a theoretical null T distribution or an empirically-
        derived null distribution determined via sign flipping. Empirical null
        is only possible if ``inference = 'rfx'``.
    n_iters : :obj:`int` or :obj:`None`, optional
        The number of iterations to run in estimating the null distribution.
        Only used if ``inference = 'rfx'`` and ``null = 'empirical'``.
    two_sided : :obj:`bool`, optional
        Whether to do a two- or one-sided test. Default is True.

    Returns
    -------
    result : :obj:`dict`
        Dictionary containing maps for test statistics, p-values, and
        negative log(p) values.
    """
    sign = np.sign(np.mean(z_maps, axis=0))
    sign[sign == 0] = 1

    if inference == 'rfx':
        t_map, p_map = stats.ttest_1samp(z_maps, popmean=0, axis=0)
        t_map[np.isnan(t_map)] = 0
        p_map[np.isnan(p_map)] = 1

        if not two_sided:
            # MATLAB one-tailed method
            p_map = stats.t.cdf(-t_map, df=z_maps.shape[0] - 1)

        if null == 'empirical':
            k = z_maps.shape[0]
            p_map = np.ones(t_map.shape)
            iter_t_maps = np.zeros((n_iters, t_map.shape[0]))

            data_signs = np.sign(z_maps[z_maps != 0])
            data_signs[data_signs < 0] = 0
            posprop = np.mean(data_signs)
            for i in range(n_iters):
                # Randomly flip signs of z-maps based on proportion of z-value
                # signs across all maps.
                iter_z_maps = np.copy(z_maps)
                signs = np.random.choice(a=2, size=k, p=[1 - posprop, posprop])
                signs[signs == 0] = -1
                iter_z_maps *= signs[:, None]
                iter_t_maps[i, :], _ = stats.ttest_1samp(iter_z_maps,
                                                         popmean=0, axis=0)
            iter_t_maps[np.isnan(iter_t_maps)] = 0

            for voxel in range(iter_t_maps.shape[1]):
                p_map[voxel] = null_to_p(t_map[voxel], iter_t_maps[:, voxel])

            # Crop p-values of 0 or 1 to nearest values that won't evaluate to
            # 0 or 1. Prevents inf z-values.
            p_map[p_map < 1e-16] = 1e-16
            p_map[p_map > (1. - 1e-16)] = 1. - 1e-16
        elif null != 'theoretical':
            raise ValueError('Input null must be "theoretical" or "empirical".')

        # Convert p to z, preserving signs
        z_map = p_to_z(p_map, tail='two') * sign
        log_p_map = -np.log10(p_map)
        images = {'t': t_map,
                  'p': p_map,
                  'z': z_map,
                  'log_p': log_p_map}
    elif inference == 'ffx':
        if null == 'theoretical':
            k = z_maps.shape[0]
            z_map = np.sum(z_maps, axis=0) / np.sqrt(k)
            sign = np.sign(z_map)
            sign[sign == 0] = 1
            if two_sided:
                # two-tailed method
                p_map = stats.norm.sf(np.abs(z_map)) * 2
            else:
                # one-tailed method
                p_map = stats.norm.cdf(-z_map, loc=0, scale=1)

            # Convert p to z, preserving signs
            z_map = p_to_z(p_map, tail='two') * sign
            log_p_map = -np.log10(p_map)
            images = {'z': z_map,
                      'p': p_map,
                      'log_p': log_p_map}
        else:
            raise ValueError('Only theoretical null distribution may be used '
                             'for FFX Stouffers.')
    else:
        raise ValueError('Input inference must be "rfx" or "ffx".')
    return images


@due.dcite(references.WEIGHTED_STOUFFERS, description='Weighted Stouffers citation.')
def weighted_stouffers(z_maps, sample_sizes, two_sided=True):
    """
    Run a Stouffer's image-based meta-analysis on z-statistic maps.

    Parameters
    ----------
    z_maps : (n_contrasts, n_voxels) :obj:`numpy.ndarray`
        A 2D array of z-statistic maps in the same space, after masking.
    sample_sizes : (n_contrasts,) :obj:`numpy.ndarray`
        A 1D array of sample sizes associated with contrasts in ``z_maps``.
        Must be in same order as rows in ``z_maps``.
    two_sided : :obj:`bool`, optional
        Whether to do a two- or one-sided test. Default is True.

    Returns
    -------
    result : :obj:`dict`
        Dictionary containing maps for test statistics, p-values, and
        negative log(p) values.
    """
    assert z_maps.shape[0] == sample_sizes.shape[0]

    weighted_z_maps = z_maps * np.sqrt(sample_sizes)[:, None]
    ffx_stat_map = np.sum(weighted_z_maps, axis=0) / np.sqrt(np.sum(sample_sizes))

    if two_sided:
        # two-tailed method
        p_map = stats.norm.sf(np.abs(ffx_stat_map)) * 2
    else:
        # one-tailed method
        p_map = stats.norm.cdf(-ffx_stat_map, loc=0, scale=1)

    # Convert p to z, preserving signs
    sign = np.sign(ffx_stat_map)
    sign[sign == 0] = 1
    z_map = p_to_z(p_map, tail='two') * sign
    log_p_map = -np.log10(p_map)
    images = {'ffx_stat': ffx_stat_map,
              'p': p_map,
              'z': z_map,
              'log_p': log_p_map}
    return images


def rfx_glm(con_maps, null='theoretical', n_iters=None, two_sided=True):
    """
    Run a random-effects (RFX) GLM on contrast maps.

    Parameters
    ----------
    con_maps : (n_contrasts, n_voxels) :obj:`numpy.ndarray`
        A 2D array of contrast maps in the same space, after masking.
    null : {'theoretical', 'empirical'}, optional
        Whether to use a theoretical null T distribution or an empirically-
        derived null distribution determined via sign flipping.
        Default is 'theoretical'.
    n_iters : :obj:`int` or :obj:`None`, optional
        The number of iterations to run in estimating the null distribution.
        Only used if ``null = 'empirical'``.
    two_sided : :obj:`bool`, optional
        Whether to do a two- or one-sided test. Default is True.

    Returns
    -------
    result : :obj:`dict`
        Dictionary object containing maps for test statistics, p-values, and
        negative log(p) values.
    """
    # Normalize contrast maps to have unit variance
    con_maps = con_maps / np.std(con_maps, axis=1)[:, None]
    t_map, p_map = stats.ttest_1samp(con_maps, popmean=0, axis=0)
    t_map[np.isnan(t_map)] = 0
    p_map[np.isnan(p_map)] = 1

    if not two_sided:
        # MATLAB one-tailed method
        p_map = stats.t.cdf(-t_map, df=con_maps.shape[0] - 1)

    if null == 'empirical':
        k = con_maps.shape[0]
        p_map = np.ones(t_map.shape)
        iter_t_maps = np.zeros((n_iters, t_map.shape[0]))

        data_signs = np.sign(con_maps[con_maps != 0])
        data_signs[data_signs < 0] = 0
        posprop = np.mean(data_signs)
        for i in range(n_iters):
            iter_con_maps = np.copy(con_maps)
            signs = np.random.choice(a=2, size=k, p=[1 - posprop, posprop])
            signs[signs == 0] = -1
            iter_con_maps *= signs[:, None]
            iter_t_maps[i, :], _ = stats.ttest_1samp(iter_con_maps, popmean=0,
                                                     axis=0)
        iter_t_maps[np.isnan(iter_t_maps)] = 0

        for voxel in range(iter_t_maps.shape[1]):
            p_map[voxel] = null_to_p(t_map[voxel], iter_t_maps[:, voxel])

        # Crop p-values of 0 or 1 to nearest values that won't evaluate to
        # 0 or 1. Prevents inf z-values.
        p_map[p_map < 1e-16] = 1e-16
        p_map[p_map > (1. - 1e-16)] = 1. - 1e-16
    elif null != 'theoretical':
        raise ValueError('Input null must be "theoretical" or "empirical".')

    # Convert p to z, preserving signs
    sign = np.sign(t_map)
    sign[sign == 0] = 1
    z_map = p_to_z(p_map, tail='two') * sign
    log_p_map = -np.log10(p_map)
    images = {'t': t_map,
              'z': z_map,
              'p': p_map,
              'log_p': log_p_map}
    return images<|MERGE_RESOLUTION|>--- conflicted
+++ resolved
@@ -22,7 +22,6 @@
 LGR = logging.getLogger(__name__)
 
 
-<<<<<<< HEAD
 def ffx(con_maps, var_maps=None, weights=None, two_sided=True):
     """
     Run a fixed-effects meta-analysis using inverse-variance weighting.
@@ -177,19 +176,7 @@
     }
 
 
-@due.dcite(BibTeX("""
-           @article{fisher1932statistical,
-              title={Statistical methods for research workers, Edinburgh:
-                     Oliver and Boyd, 1925},
-              author={Fisher, RA},
-              journal={Google Scholar},
-              year={1932}
-              }
-           """),
-           description='Fishers citation.')
-=======
 @due.dcite(references.FISHERS, description='Fishers citation.')
->>>>>>> b63c112d
 def fishers(z_maps, two_sided=True):
     """
     Run a Fisher's image-based meta-analysis on z-statistics.
