"""
Workflow for running an ALE meta-analysis from a Sleuth text file.
"""
import os
import pathlib
from shutil import copyfile

import click

from ..io import convert_sleuth_to_dataset
from ..meta.cbma import ALE

N_ITERS_DEFAULT = 10000
CLUSTER_FORMING_THRESHOLD_P_DEFAULT = 0.001


@click.command(name='ale',
               short_help='Run activation likelihood estimation (ALE) on Sleuth text file. '
                          'A permutation-based meta-analysis of coordinates that uses '
                          '3D Gaussians to model activation.',
               help='Method for performing coordinate based meta analysis that uses a convolution'
                    'with a 3D Gaussian to model activation. Statistical inference is performed '
                    'using a permutation based approach with Family Wise Error multiple '
                    'comparison correction.')
@click.argument('sleuth_file', type=click.Path(exists=True))
@click.option('--output_dir', help="Where to put the output maps.")
@click.option('--prefix', help="Common prefix for output maps.")
@click.option('--file2', 'sleuth_file2', default=None, show_default=True,
              help="Optional second Sleuth file for subtraction analysis.")
@click.option('--n_iters', default=N_ITERS_DEFAULT, show_default=True,
              help="Number of iterations for permutation testing.")
@click.option('--v_thr', default=CLUSTER_FORMING_THRESHOLD_P_DEFAULT,
              show_default=True,
              help="Voxel p-value threshold used to create clusters.")
<<<<<<< HEAD
=======
@click.option('--c_thr', default=CLUSTER_SIZE_THRESHOLD_Q_DEFAULT,
              show_default=True,
              help="Cluster size corrected p-value threshold.")
@click.option('--fwhm', default=None, type=float,
              show_default=True,
              help='Override sample size-based kernel determination with a '
                   'single FWHM (in mm) applied to all experiments. Useful '
                   'when sample size is not available for all data.')
>>>>>>> 45c88e94
@click.option('--n_cores', default=-1,
              show_default=True,
              help="Number of processes to use for meta-analysis. If -1, use "
                   "all available cores.")
def ale_sleuth_workflow(sleuth_file, sleuth_file2=None, output_dir=None,
                        prefix=None,
                        n_iters=N_ITERS_DEFAULT,
                        v_thr=CLUSTER_FORMING_THRESHOLD_P_DEFAULT,
<<<<<<< HEAD
                        n_cores=-1):
=======
                        c_thr=CLUSTER_SIZE_THRESHOLD_Q_DEFAULT,
                        fwhm=None, n_cores=-1):
>>>>>>> 45c88e94
    """
    Perform ALE meta-analysis from Sleuth text file.
    """
    click.echo("Loading coordinates...")

    if fwhm:
        fwhm_str = "of {0} mm".format(fwhm)
    else:
        fwhm_str = "determined by sample size"

    if not sleuth_file2:
        dset = convert_sleuth_to_dataset(sleuth_file, target='ale_2mm')
        n_subs = dset.coordinates.drop_duplicates('id')['n'].astype(float).astype(int).sum()

        boilerplate = """
An activation likelihood estimation (ALE; Turkeltaub, Eden, Jones, & Zeffiro,
2002; Eickhoff, Bzdok, Laird, Kurth, & Fox, 2012; Turkeltaub et al., 2012)
meta-analysis was performed using NiMARE. The input dataset included {n_foci}
foci from {n_subs} participants across {n_exps} studies/experiments.

Modeled activation maps were generated for each study/experiment by convolving
each focus with a Gaussian kernel {fwhm_str}.
For voxels with overlapping kernels, the maximum value was retained.
The modeled activation maps were rendered in MNI 152 space (Fonov et al., 2009;
Fonov et al., 2011) at 2x2x2mm resolution. A map of ALE values was then
computed for the sample as the union of modeled activation values across
studies/experiments. Voxelwise statistical significance was determined based on
an analytically derived null distribution using the method described in
Eickhoff, Bzdok, Laird, Kurth, & Fox (2012), prior to multiple comparisons
correction.

-> If the cluster-level FWE-corrected results were used, include the following:
A cluster-forming threshold of p < {unc} was used to perform cluster-level FWE
correction. {n_iters} iterations were performed to estimate a null distribution
of cluster sizes, in which the locations of coordinates were randomly drawn
from a gray matter template and the maximum cluster size was recorded after
applying an uncorrected cluster-forming threshold of p < {unc}. The negative
log-transformed p-value for each cluster in the thresholded map was determined
based on the cluster sizes.

-> If voxel-level FWE-corrected results were used, include the following:
Voxel-level FWE-correction was performed and results were thresholded at
p < {fwe}. {n_iters} iterations were performed to estimate a null
distribution of ALE values, in which the locations of coordinates were randomly
drawn from a gray matter template and the maximum ALE value was recorded.

References
----------
- Eickhoff, S. B., Bzdok, D., Laird, A. R., Kurth, F., & Fox, P. T. (2012).
Activation likelihood estimation meta-analysis revisited. NeuroImage,
59(3), 2349–2361.
- Fonov, V., Evans, A. C., Botteron, K., Almli, C. R., McKinstry, R. C.,
Collins, D. L., & Brain Development Cooperative Group. (2011).
Unbiased average age-appropriate atlases for pediatric studies.
Neuroimage, 54(1), 313-327.
- Fonov, V. S., Evans, A. C., McKinstry, R. C., Almli, C. R., & Collins, D. L.
(2009). Unbiased nonlinear average age-appropriate brain templates from birth
to adulthood. NeuroImage, (47), S102.
- Turkeltaub, P. E., Eden, G. F., Jones, K. M., & Zeffiro, T. A. (2002).
Meta-analysis of the functional neuroanatomy of single-word reading: method
and validation. NeuroImage, 16(3 Pt 1), 765–780.
- Turkeltaub, P. E., Eickhoff, S. B., Laird, A. R., Fox, M., Wiener, M.,
& Fox, P. (2012). Minimizing within-experiment and within-group effects in
Activation Likelihood Estimation meta-analyses. Human Brain Mapping,
33(1), 1–13.
        """

        ale = ALE(dset, kernel__fwhm=fwhm)

        click.echo("Performing meta-analysis...")
        ale.fit(n_iters=n_iters, ids=dset.ids, voxel_thresh=v_thr, corr='FWE',
                n_cores=n_cores)

        boilerplate = boilerplate.format(
            n_exps=len(dset.ids),
            n_subs=n_subs,
            n_foci=dset.coordinates.shape[0],
            unc=v_thr,
<<<<<<< HEAD
            n_iters=n_iters)
=======
            fwe=c_thr,
            n_iters=n_iters,
            min_clust=min_clust,
            fwhm_str=fwhm_str)
>>>>>>> 45c88e94
    else:
        dset1 = convert_sleuth_to_dataset(sleuth_file, target='ale_2mm')
        dset2 = convert_sleuth_to_dataset(sleuth_file2, target='ale_2mm')
        dset_combined = convert_sleuth_to_dataset(
            [sleuth_file, sleuth_file2], target='ale_2mm')
        n_subs1 = dset1.coordinates.drop_duplicates('id')['n'].astype(float).astype(int).sum()
        n_subs2 = dset2.coordinates.drop_duplicates('id')['n'].astype(float).astype(int).sum()

        boilerplate = """
Activation likelihood estimation (ALE; Turkeltaub, Eden, Jones, & Zeffiro,
2002; Eickhoff, Bzdok, Laird, Kurth, & Fox, 2012; Turkeltaub et al., 2012)
meta-analyses were performed using NiMARE for each of two datasets.
The first input dataset included {n_foci1} foci from {n_subs1} participants
across {n_exps1} studies/experiments. The second input dataset included
{n_foci2} foci from {n_subs2} participants across {n_exps2} studies/experiments.

Foci were convolved with Gaussian kernels {fwhm_str},
implemented on the MNI 152 template (Fonov et al., 2009; Fonov et al., 2011)
at 2x2x2mm resolution.

-> If the cluster-level FWE-corrected results were used, include the following:
A cluster-forming threshold of p < {unc} was used to perform cluster-level FWE
correction. {n_iters} iterations were performed to estimate a null distribution
of cluster sizes, in which the locations of coordinates were randomly drawn
from a gray matter template and the maximum cluster size was recorded after
applying an uncorrected cluster-forming threshold of p < {unc}. The negative
log-transformed p-value for each cluster in the thresholded map was determined
based on the cluster sizes.

-> If voxel-level FWE-corrected results were used, include the following:
Voxel-level FWE-correction was performed and results were thresholded at
p < {fwe}. {n_iters} iterations were performed to estimate a null
distribution of ALE values, in which the locations of coordinates were randomly
drawn from a gray matter template and the maximum ALE value was recorded.

Following dataset-specific ALE meta-analyses, a subtraction analysis was
performed to compare the two datasets according to the procedure from Laird
et al. (2005). {n_iters} iterations were performed.

References
----------
- Turkeltaub, P. E., Eden, G. F., Jones, K. M., & Zeffiro, T. A. (2002).
Meta-analysis of the functional neuroanatomy of single-word reading: method
and validation. NeuroImage, 16(3 Pt 1), 765–780.
- Eickhoff, S. B., Bzdok, D., Laird, A. R., Kurth, F., & Fox, P. T. (2012).
Activation likelihood estimation meta-analysis revisited. NeuroImage,
59(3), 2349–2361.
- Turkeltaub, P. E., Eickhoff, S. B., Laird, A. R., Fox, M., Wiener, M.,
& Fox, P. (2012). Minimizing within-experiment and within-group effects in
Activation Likelihood Estimation meta-analyses. Human Brain Mapping,
33(1), 1–13.
- Fonov, V., Evans, A. C., Botteron, K., Almli, C. R., McKinstry, R. C.,
Collins, D. L., & Brain Development Cooperative Group. (2011).
Unbiased average age-appropriate atlases for pediatric studies.
Neuroimage, 54(1), 313-327.
- Fonov, V. S., Evans, A. C., McKinstry, R. C., Almli, C. R., & Collins, D. L.
(2009). Unbiased nonlinear average age-appropriate brain templates from birth
to adulthood. NeuroImage, (47), S102.
- Laird, A. R., Fox, P. M., Price, C. J., Glahn, D. C., Uecker, A. M.,
Lancaster, J. L., ... & Fox, P. T. (2005). ALE meta‐analysis: Controlling the
false discovery rate and performing statistical contrasts. Human brain mapping,
25(1), 155-164.
        """

        ale = ALE(dset_combined, kernel__fwhm=fwhm)

        click.echo("Performing meta-analysis...")
        ale.fit(n_iters=n_iters, ids=dset1.ids, ids2=dset2.ids,
                voxel_thresh=v_thr, corr='FWE', n_cores=n_cores)

        boilerplate = boilerplate.format(
            n_exps1=len(dset1.ids),
            n_subs1=n_subs1,
            n_foci1=dset1.coordinates.shape[0],
            n_exps2=len(dset2.ids),
            n_subs2=n_subs2,
            n_foci2=dset2.coordinates.shape[0],
            unc=v_thr,
<<<<<<< HEAD
            n_iters=n_iters)
=======
            fwe=c_thr,
            n_iters=n_iters,
            min_clust1=min_clust1,
            min_clust2=min_clust2,
            fwhm_str=fwhm_str)
>>>>>>> 45c88e94

    if output_dir is None:
        output_dir = os.path.abspath(os.path.dirname(sleuth_file))
    else:
        pathlib.Path(output_dir).mkdir(parents=True, exist_ok=True)

    if prefix is None:
        base = os.path.basename(sleuth_file)
        prefix, _ = os.path.splitext(base)
        prefix += '_'

    click.echo("Saving output maps...")
    ale.results.save_results(output_dir=output_dir, prefix=prefix)
    if not sleuth_file2:
        copyfile(sleuth_file, os.path.join(output_dir, prefix + 'input_coordinates.txt'))
    else:
        copyfile(sleuth_file, os.path.join(output_dir, prefix + 'group1_input_coordinates.txt'))
        copyfile(sleuth_file2, os.path.join(output_dir, prefix + 'group2_input_coordinates.txt'))

    click.echo("Workflow completed.")
    click.echo(boilerplate)<|MERGE_RESOLUTION|>--- conflicted
+++ resolved
@@ -32,17 +32,11 @@
 @click.option('--v_thr', default=CLUSTER_FORMING_THRESHOLD_P_DEFAULT,
               show_default=True,
               help="Voxel p-value threshold used to create clusters.")
-<<<<<<< HEAD
-=======
-@click.option('--c_thr', default=CLUSTER_SIZE_THRESHOLD_Q_DEFAULT,
-              show_default=True,
-              help="Cluster size corrected p-value threshold.")
 @click.option('--fwhm', default=None, type=float,
               show_default=True,
               help='Override sample size-based kernel determination with a '
                    'single FWHM (in mm) applied to all experiments. Useful '
                    'when sample size is not available for all data.')
->>>>>>> 45c88e94
 @click.option('--n_cores', default=-1,
               show_default=True,
               help="Number of processes to use for meta-analysis. If -1, use "
@@ -51,12 +45,7 @@
                         prefix=None,
                         n_iters=N_ITERS_DEFAULT,
                         v_thr=CLUSTER_FORMING_THRESHOLD_P_DEFAULT,
-<<<<<<< HEAD
-                        n_cores=-1):
-=======
-                        c_thr=CLUSTER_SIZE_THRESHOLD_Q_DEFAULT,
                         fwhm=None, n_cores=-1):
->>>>>>> 45c88e94
     """
     Perform ALE meta-analysis from Sleuth text file.
     """
@@ -135,14 +124,8 @@
             n_subs=n_subs,
             n_foci=dset.coordinates.shape[0],
             unc=v_thr,
-<<<<<<< HEAD
-            n_iters=n_iters)
-=======
-            fwe=c_thr,
             n_iters=n_iters,
-            min_clust=min_clust,
             fwhm_str=fwhm_str)
->>>>>>> 45c88e94
     else:
         dset1 = convert_sleuth_to_dataset(sleuth_file, target='ale_2mm')
         dset2 = convert_sleuth_to_dataset(sleuth_file2, target='ale_2mm')
@@ -221,15 +204,8 @@
             n_subs2=n_subs2,
             n_foci2=dset2.coordinates.shape[0],
             unc=v_thr,
-<<<<<<< HEAD
-            n_iters=n_iters)
-=======
-            fwe=c_thr,
             n_iters=n_iters,
-            min_clust1=min_clust1,
-            min_clust2=min_clust2,
             fwhm_str=fwhm_str)
->>>>>>> 45c88e94
 
     if output_dir is None:
         output_dir = os.path.abspath(os.path.dirname(sleuth_file))
